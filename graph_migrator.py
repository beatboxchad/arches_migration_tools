--- conflicted
+++ resolved
@@ -250,9 +250,9 @@
             added = []
 
             for index, node in enumerate(resource):
-<<<<<<< HEAD
+
                 node_name, value = node[0],node[1]
-                
+
                 ## pass the name and name types off into a different list
                 ## so they can be added to individual rows and primary can
                 ## always be first.
@@ -264,9 +264,6 @@
                     added.append(index)
                     continue
 
-=======
-                node_name, value = node[0], node[1]
->>>>>>> 6bccf8a2
                 if not node_name in newrow.keys():
                     added.append(index)
 
@@ -280,10 +277,9 @@
 
             outrows.append(newrow)
 
-<<<<<<< HEAD
             ## strip out nodes that were just added and run the loop again
             resource = [v for i,v in enumerate(resource) if not i in added]
-        
+
         ## creating special rows to handle name/name type to ensure that the
         ## primary name is the first row. this is for display name indexing.
         primary_uuid = "a4c88313-52c5-4b6a-9579-3fc5aad17335"
@@ -299,12 +295,7 @@
                 logger.debug(newrow)
             else:
                 outrows.append(newrow)
-                
-=======
-            # strip out nodes that were just added and run the loop again
-            resource = [v for i, v in enumerate(resource) if not i in added]
-
->>>>>>> 6bccf8a2
+
         return outrows
 
     def convert_v3_rows(self, v3_nodes):
